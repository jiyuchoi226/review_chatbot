import streamlit as st
import requests
import json
import time

# FastAPI 서버 URL
API_URL = "http://localhost:8080"

def chat_with_bot(message, user_id="test_user"):
    try:
        response = requests.post(
            f"{API_URL}/chat",
            json={"message": message, "user_id": user_id},
            stream=True
        )
        response.raise_for_status()
        full_response = ""
        message_placeholder = st.empty()
        
        # 응답 출력
        for chunk in response.iter_content(chunk_size=1, decode_unicode=True):
            if chunk:
                full_response += chunk
<<<<<<< HEAD
                message_placeholder.markdown(full_response + "▌")
                if chunk in [".", "!", "?", "\n"]:
                    time.sleep(0.1)  # 문장 끝에서 좀 더 긴 딜레이
=======
                message_placeholder.markdown(full_response + "|")
                if chunk in [".", "!", "?", "\n"]:
                   time.sleep(0.1)  # 문장 끝에서 좀 더 긴 딜레이
>>>>>>> ed6a538b
                elif chunk == " ":
                    time.sleep(0.05)  # 단어 사이에서 중간 딜레이
                else:
                    time.sleep(0.02)  # 일반 문자에서 짧은 딜레이
        
        # 최종 응답 표시 
        message_placeholder.markdown(full_response)
        return full_response
    except Exception as e:
        st.error(f"Error: {str(e)}")
        return f"Error: {str(e)}"

# Streamlit UI
st.title("스마트 스토어 FAQ 챗봇 테스트")
# 커스텀 CSS
st.markdown("""
<style>
    @import url('https://fonts.googleapis.com/css2?family=IBM+Plex+Sans+KR:wght@300;400;500;600&display=swap');
    * { font-family: 'IBM Plex Sans KR', sans-serif !important;}
 
    .e1nzilvr1{
        font-size: 30px;
    }
</style>
""", unsafe_allow_html=True)

# 소개 메시지
st.markdown("""
<div style='padding: 1rem; background-color: #f0f2f6; border-radius: 0.5rem; margin-bottom: 2rem;'>
    <span style='margin: 0px; font-weight: 600;'>안녕하세요! 스마트 스토어 FAQ 챗봇입니다 👋</span>
    <p style='margin: 0px;'>스마트 스토어에 대해 궁금하신 점을 자유롭게 물어보세요.</p>
</div>
""", unsafe_allow_html=True)
# 세션 상태 초기화
if "messages" not in st.session_state:
    st.session_state.messages = []

# 채팅 기록 표시
for message in st.session_state.messages:
    with st.chat_message(message["role"]):
        st.markdown(message["content"])

# 사용자 입력
if prompt := st.chat_input("질문을 입력하세요"):
    # 사용자 메시지 표시
    st.session_state.messages.append({"role": "user", "content": prompt})
    with st.chat_message("user"):
        st.markdown(prompt)

    # 챗봇 응답
    with st.chat_message("assistant"):
        response = chat_with_bot(prompt)
        st.session_state.messages.append({"role": "assistant", "content": response}) <|MERGE_RESOLUTION|>--- conflicted
+++ resolved
@@ -21,15 +21,9 @@
         for chunk in response.iter_content(chunk_size=1, decode_unicode=True):
             if chunk:
                 full_response += chunk
-<<<<<<< HEAD
-                message_placeholder.markdown(full_response + "▌")
+                message_placeholder.markdown(full_response + "|")
                 if chunk in [".", "!", "?", "\n"]:
                     time.sleep(0.1)  # 문장 끝에서 좀 더 긴 딜레이
-=======
-                message_placeholder.markdown(full_response + "|")
-                if chunk in [".", "!", "?", "\n"]:
-                   time.sleep(0.1)  # 문장 끝에서 좀 더 긴 딜레이
->>>>>>> ed6a538b
                 elif chunk == " ":
                     time.sleep(0.05)  # 단어 사이에서 중간 딜레이
                 else:
